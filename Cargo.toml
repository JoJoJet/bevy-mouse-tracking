[package]
name = "bevy_mouse_tracking_plugin"
description = "A plugin for effortless mouse tracking in the bevy game engine."
<<<<<<< HEAD
version = "0.2.2"
=======
version = "0.2.0"
>>>>>>> e5caa3f8
authors = ["JoJoJet <joe102000@gmail.com>"]
edition = "2021"
license = "MIT"
repository = "https://github.com/JoJoJet/bevy-mouse-tracking"
keywords = ["gamedev", "bevy", "mouse", "input"]

# See more keys and their definitions at https://doc.rust-lang.org/cargo/reference/manifest.html

[dependencies.bevy]
version = "0.6.*"
default-features = false
features = [ "render", ]

[dev-dependencies.bevy]
features = [ "render", "png", "bevy_winit" ]<|MERGE_RESOLUTION|>--- conflicted
+++ resolved
@@ -1,11 +1,7 @@
 [package]
 name = "bevy_mouse_tracking_plugin"
 description = "A plugin for effortless mouse tracking in the bevy game engine."
-<<<<<<< HEAD
-version = "0.2.2"
-=======
 version = "0.2.0"
->>>>>>> e5caa3f8
 authors = ["JoJoJet <joe102000@gmail.com>"]
 edition = "2021"
 license = "MIT"
@@ -17,7 +13,7 @@
 [dependencies.bevy]
 version = "0.6.*"
 default-features = false
-features = [ "render", ]
+features = [ "render" ]
 
 [dev-dependencies.bevy]
 features = [ "render", "png", "bevy_winit" ]