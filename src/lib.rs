//! Tracking the mouse in `bevy` is kind of annoying.
//! You gotta use [`Events`], and [`EventReader`]s, and even then, they only
//! get called when the mouse actually *moves*.
//!
//! [`Events`]: bevy::app::Events
//! [`EventReader`]: bevy::app::EventReader
//!
//! This crate aims to make this as easy as possible, by providing a
//! static resource that tracks the mouse position every frame.  
//! First, add the plugin to your app:
//!
//! ```
//! use bevy::prelude::*;
//! use bevy_mouse_tracking_plugin::MousePosPlugin;
//! fn main() {
//!     App::new()
//!         .add_plugins(DefaultPlugins)
//!         .add_plugin(MousePosPlugin::None);
//! }
//! ```
//!
//! Now, you can access the resource in your [`System`]s:
//!
//! [`System`]: bevy::ecs::System
//!
//! ```
//! # use bevy::prelude::*;
//! use bevy_mouse_tracking_plugin::MousePos;
//! fn dbg_mouse(mouse: Res<MousePos>) {
//!     eprintln!("{}", *mouse);
//! }
//! ```
//! ...and don't forget to add the system to your app:
//! ```
//! # use bevy::prelude::*;
//! # use bevy_mouse_tracking_plugin::MousePosPlugin;
//! # fn main() {
//! #    App::new()
//! #        .add_plugins(DefaultPlugins)
//!         .add_plugin(MousePosPlugin::None)
//!         .add_system(dbg_mouse.system());
//! # }
//! # fn dbg_mouse() { }
//! ```
//!
//! This will print the screen-space location of the mouse on every frame.
//!
//! However, we can do better than just screen-space: we support automatic
//! transformation to world-space coordinates.  
//! Change the plugin to this:
//!
//! ```
//! # use bevy::prelude::*;
//! # use bevy_mouse_tracking_plugin::MousePosPlugin;
//! fn main() {
//!     App::new()
//!         .add_plugins(DefaultPlugins)
//!         .add_plugin(MousePosPlugin::Orthographic);
//! }
//! ```
//!
//! In a system...
//! ```
//! # use bevy::prelude::*;
//! use bevy_mouse_tracking_plugin::MousePosWorld;
//! fn dbg_world(mouse: Res<MousePosWorld>) {
//!     eprintln!("{}", *mouse);
//!     // Note: the screen-space position is still accessible
//! }
//! ```
//!
//! This will print the world-space location of the mouse on every frame.  
//! Note that this is only supported for two-dimensional, orthographic camera,
//! but pull requests for 3D support are welcome!
//!
//! Additionally, we also support a resource that tracks mouse motion, via [`MouseMotionPlugin`].
//! The motion can be accessed from any system in a [`MouseMotion`] [`Res`].
//!
//! [`Res`]: bevy::ecs::Res
//!
//! As a final aside: the name of this crate is intentionally verbose.
//! This is because I don't want to steal a crate name, especially since
//! it is very likely that this crate will eventually be made redundant by
//! future updates to `bevy`.  
//! I recommend renaming the crate in your `Cargo.toml`:
//! ```text
//! [dependencies]
//! mouse_tracking = { package = "bevy_mouse_tracking_plugin", version = "..." }
//! ```

<<<<<<< HEAD
#![allow(warnings, unused)]
=======
use bevy::prelude::*;

/// Labels for the various mouse tracking systems, to be used for explicit ordering within stages.
/// The use of this is usually not necessary, as the mouse tracking systems reside in [`bevy::app::CoreStage::First`].
#[derive(Debug, Clone, Copy, PartialEq, Eq, Hash, SystemLabel)]
pub enum MouseTrackingSystem {
    /// The system that updates the screen position each frame.
    ScreenPos,
    /// The system that updates the world position each frame.
    WorldPos,
    /// The system that updates the mouse motion each frame.
    Motion,
}
>>>>>>> e5caa3f8

mod mouse_pos;
pub use mouse_pos::{MousePos, MousePosPlugin, MousePosWorld};

mod mouse_motion;
pub use bevy::input::mouse::MouseMotion;
pub use mouse_motion::MouseMotionPlugin;<|MERGE_RESOLUTION|>--- conflicted
+++ resolved
@@ -88,9 +88,6 @@
 //! mouse_tracking = { package = "bevy_mouse_tracking_plugin", version = "..." }
 //! ```
 
-<<<<<<< HEAD
-#![allow(warnings, unused)]
-=======
 use bevy::prelude::*;
 
 /// Labels for the various mouse tracking systems, to be used for explicit ordering within stages.
@@ -104,7 +101,6 @@
     /// The system that updates the mouse motion each frame.
     Motion,
 }
->>>>>>> e5caa3f8
 
 mod mouse_pos;
 pub use mouse_pos::{MousePos, MousePosPlugin, MousePosWorld};
